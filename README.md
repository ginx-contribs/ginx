--- conflicted
+++ resolved
@@ -3,9 +3,8 @@
 
 * lightweight and more convenient
 * graceful shutdown
-* walk routes and store metadata for each route
 * hooks at `BeforeStarting`, `AfterSarted`, `OnShutdown`
-* integrated with many useful middleware, like `ratelimit`,`cache`, `accesslog`, `recovery` and so on.
+* integrated with many useful middleware, like `ratelimit`,`recovery`, `accesslog`, `rquestId`, `cors` and so on.
 
 ## install
 ```bash
@@ -88,7 +87,6 @@
 	}
 }
 
-<<<<<<< HEAD
 ```
 
 ### response
@@ -120,6 +118,4 @@
 	}
 }
 
-=======
->>>>>>> 725906d2
 ```